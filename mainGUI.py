--- conflicted
+++ resolved
@@ -1,11 +1,8 @@
 
 import sys
 import cozmo
-<<<<<<< HEAD
 from cozmo.world import EvtNewCameraImage
-=======
 from cozmo.robot import EvtRobotStateUpdated
->>>>>>> f437b370
 
 import cv2
 from PIL import ImageTk
@@ -19,13 +16,8 @@
         self.robot = robot
         self.kernel = kernel
         self.master = master
-<<<<<<< HEAD
-
         self.robot.world.add_event_handler(EvtNewCameraImage, self.update_cam_view)
-=======
         self.run = False
-        #self.robot.world.add_event_handler(EvtRobotStateUpdated, self.update_environment_inputs)
->>>>>>> f437b370
         if agent is None:
             self.agent = self.kernel.CreateAgent("agent")
         else:
@@ -158,23 +150,6 @@
         #
         # camera display
         #
-<<<<<<< HEAD
-        # self.panel = Label(self.master)
-        # self.panel.grid(row=0, column=10)
-        # self.vs = cv2.VideoCapture(0)
-        # self.output_path = "./"
-        # self.current_image = NONE
-        # self.video_loop()
-
-
-
-=======
-        self.panel = Label(self.master)
-        self.panel.grid(row=0, column=10)
-        self.vs = cv2.VideoCapture(0)
-        self.output_path = "./"
-        self.current_image = NONE
-        self.video_loop()
     
     def stop(self):
         #stop
@@ -200,8 +175,7 @@
         cmd = "step"
         for i in range(int(x)):
             print(self.agent.ExecuteCommandLine(cmd).strip())
-    
->>>>>>> f437b370
+            
     def send_command(self):
         # sends commands to soar
         cmd = self.entry1.get()
@@ -261,14 +235,6 @@
 
         self.master.update()
         print("environment updated")
-
-    # def video_loop(self):
-    #     ok, frame = self.vs.read()
-    #     if ok:
-    #         cv2image = cv2.cvtColor(frame, cv2.COLOR_BGR2RGBA)
-    #         cv2.imshow('frame', cv2image)
-    #
-    #     self.master.after(100, self.video_loop)
 
     def update_cam_view(self, evt, image):
         self.cam_img = ImageTk.PhotoImage(image.annotate_image())
