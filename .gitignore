.idea/
__pycache__/
<<<<<<< HEAD
.vs/
PySoarLib/
soar/
=======
PySoarLib
.vs/
>>>>>>> 04d50efb
<|MERGE_RESOLUTION|>--- conflicted
+++ resolved
@@ -1,10 +1,5 @@
-.idea/
-__pycache__/
-<<<<<<< HEAD
-.vs/
-PySoarLib/
-soar/
-=======
-PySoarLib
-.vs/
->>>>>>> 04d50efb
+.idea/
+__pycache__/
+.vs/
+PySoarLib/
+soar/